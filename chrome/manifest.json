--- conflicted
+++ resolved
@@ -3,11 +3,7 @@
   "name": "Web Audio Inspector",
   "author": "Google Web Audio API Tools",
   "description": "View web audio graphs. Inspect AudioNodes.",
-<<<<<<< HEAD
-  "version": "0.1.1",
-=======
   "version": "0.1.3",
->>>>>>> 0343e467
   "background": {
     "scripts": ["js/background.js"]
   },
