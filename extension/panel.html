<!DOCTYPE html>
<html>
<head>
  <link rel='stylesheet' type='text/css' href='panel.css'>
</head>
<body>
  <div id='all'>
    <div id='warningMessage'></div>
    <div id='graph'>
      <svg xmlns='http://www.w3.org/2000/svg' width='100%' height='100%'>
        <g stroke='black' fill='white' stroke-width='1'>
        </g>
      </svg>
    </div>
<<<<<<< HEAD
    <div id='lowerLeftUtilityMenu'>
      <img src='images/see-whole-graph.svg' alt='View entire graph.' id='viewEntireGraphButton'>
=======
    <div id='pane' class='hidden'>
      <img alt='Close' class='closeButton' src='images/close-button.svg'>
      <h1></h1>
      <div id='paneContent'></div>
>>>>>>> 2eb10c49
    </div>
    <div id='debuggingText'></div>
  </div>
  <script src='third-party/d3.v3.min.js'></script>
  <script src='third-party/dagre-d3.js'></script>
  <script src='pane-controller.js'></script>
  <script src='panel.js'></script>
</body>
</html><|MERGE_RESOLUTION|>--- conflicted
+++ resolved
@@ -8,19 +8,16 @@
     <div id='warningMessage'></div>
     <div id='graph'>
       <svg xmlns='http://www.w3.org/2000/svg' width='100%' height='100%'>
-        <g stroke='black' fill='white' stroke-width='1'>
-        </g>
+        <g stroke='black' fill='white' stroke-width='1'></g>
       </svg>
     </div>
-<<<<<<< HEAD
     <div id='lowerLeftUtilityMenu'>
       <img src='images/see-whole-graph.svg' alt='View entire graph.' id='viewEntireGraphButton'>
-=======
+    </div>
     <div id='pane' class='hidden'>
       <img alt='Close' class='closeButton' src='images/close-button.svg'>
       <h1></h1>
       <div id='paneContent'></div>
->>>>>>> 2eb10c49
     </div>
     <div id='debuggingText'></div>
   </div>
