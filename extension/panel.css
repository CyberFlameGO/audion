--- conflicted
+++ resolved
@@ -1,6 +1,6 @@
 body, div {
   margin: 0;
-  padding: 0; 
+  padding: 0;
 }
 
 body {
@@ -8,15 +8,11 @@
   height: 100vh;
 }
 
-<<<<<<< HEAD
-#all {
-=======
 .hidden {
   display: none;
 }
 
-#container {
->>>>>>> 2eb10c49
+#all {
   align-items: center;
   display: flex;
   height: 100vh;
@@ -25,7 +21,7 @@
 
 #warningMessage {
   /* By default, the warning message is hidden. */
-  display: none; 
+  display: none;
   background-color: #FFFFFF;
   border-radius: 3px;
   box-shadow: 0 3px 6px rgba(0,0,0,0.16), 0 3px 6px rgba(0,0,0,0.23);
@@ -37,7 +33,6 @@
   text-align: center;
 }
 
-<<<<<<< HEAD
 #graph {
   height: 100%;
   overflow: hidden;
@@ -60,7 +55,8 @@
 
 #viewEntireGraphButton:hover {
   opacity: 1;
-=======
+}
+
 .closeButton {
   cursor: pointer;
   height: 25px;
@@ -86,5 +82,4 @@
 #pane h1 {
   font-size: 20px;
   font-weight: normal;
->>>>>>> 2eb10c49
 }