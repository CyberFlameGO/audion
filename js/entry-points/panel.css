--- conflicted
+++ resolved
@@ -31,11 +31,7 @@
   display: block;
 }
 
-<<<<<<< HEAD
-#dev-tools-panel {
-=======
-#page-size-detector {
->>>>>>> 0343e467
+#dev-tools-panel, #page-size-detector {
   overflow: hidden;
   position: absolute;
   bottom: 0;
